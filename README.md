--- conflicted
+++ resolved
@@ -111,8 +111,4 @@
 | cocoakekeyu | cocoakekeyu@gmail.com |
 | lixj1103 | 244769542@qq.com |
 | xzshinan | shinan@gongchang.com |
-<<<<<<< HEAD
 | tzjavadmg | codyzeng@163.com |
-=======
-| tzjavadmg |  |
->>>>>>> b15264a5
