# this is the configuration of mongo-shake.
# if this is your first time using mongo-shake, you can only configue source mongodb address(`mongo_urls`)
# and target mongodb address(`tunnel.address`).

# ----------------------splitter----------------------

# connect source mongodb, set username and password if enable authority.
# split by comma(,) if use multiple instance in one replica-set.
# split by semicolon(;) if sharding enable.
mongo_urls = mongodb://username:password@127.0.0.1:20040,127.0.0.1:20041

# collector name
collector.id = mongoshake

<<<<<<< HEAD
# save checkpoint interval(ms) if necessary.
=======
# sync mode: all/document/oplog
# all means full synchronization + incremental synchronization
# document means full synchronization
# oplog means incremental synchronization
sync_mode = all

# save checkpoint interval if necessary. 
>>>>>>> d6b4b37e
# the checkpoint will be checked and stored after starting 3 minutes.
checkpoint.interval = 5000

# http api interface. Users can use this api to monitor mongoshake.
# We also provide a restful tool named "mongoshake-stat" to 
# print ack, lsn, checkpoint and qps information based on this api.
# usage: `./mongoshake-stat --port=9100`
http_profile = 9100
# profiling on net/http/profile
system_profile = 9200

# global log level: debug, info, warning, error. lower level message will be filter
log_level = info
# log file name. use logs/ prefix folder path
log_file = collector.log
# log buffer or unbuffer. If set true, logs may not be print when exit. If
# set false, performance will be decreased extremely
log_buffer = true

# filter db or collection namespace. at most one of these two parameters can be given.
# if the filter.namespace.black is not empty, the given namespace will be
# filtered while others namespace passed. 
# if the filter.namespace.white is not empty, the given namespace will be
# passed while others filtered. 
# all the namespace will be passed if no condition given.
# db and collection connected by the dot(.).
# different namespaces are splitted by the semicolon(;).
filter.namespace.black = filterDbName1.filterCollectionName1;filterDbName2
filter.namespace.white =

# this parameter is not supported in current opensouce version.
# oplog namespace and global id. others oplog in 
# mongo cluster that has distinct global id will 
# be discard. Query without gid (means getting all
# oplog out) if no oplog.gid set
oplog.gids =   

# [auto] 		decide by if there has uniq index in collections. 
# 		 		use `collection` with uniqu index set otherwise `id`
# [id] 			shard by ObjectId. handle oplogs in sequence by unique _id 
# [collection] 	shard by ns. handle oplogs in sequence by unique ns 
shard_key = auto

# syncer send time interval, unit is second.
# time interval of flushing the syncer reader buffer.
syncer.reader.buffer_time = 3

# oplog transmit worker concurrent
# if the source is sharding, worker number must equal to shard numbers.
worker = 8
# memory queue configuration, plz visit FAQ document to see more details.
# do not modify these variables if the performance and resource usage can
# meet your needs.
worker.batch_queue_size = 64
adaptive.batching_max_size = 16384
fetcher.buffer_capacity = 256

# batched oplogs have block level checksum value using 
# crc32 algorithm. and compressor for compressing content
# of oplog entry. 
# supported compressor are : gzip,zlib,deflate
# Do not enable this option when tunnel type is "direct"
worker.oplog_compressor = none

# tunnel pipeline type. now we support rpc,file,kafka,mock,direct
tunnel = direct
# tunnel target resource url
# for rpc. this is remote receiver socket address
# for tcp. this is remote receiver socket address
# for file. this is the file path, for instance "data"
# for kafka. this is the topic and brokers address which split by comma, for
# instance: topic@brokers1,brokers2, default topic is "mongoshake"
# for mock. this is uesless
# for direct. this is target mongodb address
tunnel.address = mongodb://127.0.0.1:20080

<<<<<<< HEAD
=======

>>>>>>> d6b4b37e
# collector context storage mainly including store checkpoint
# type include : database, api
# for api storage, address is http url
# for database storage, address is collection name while db name is "mongoshake" by default.
# if source database is replica, context will store in the source mongodb.
# if source database is sharding, context must be given to point the config server address.
# context.storage.url is only used in sharding. When source mongodb type is replicaSet, 
# checkpoint will write into source mongodb as default.
context.storage = database
#context.storage.url = mongodb://127.0.0.1:20070
context.address = ckpt_default
# pay attention: this is UTC time which is 8 hours latter than CST time. this 
# variable will only be used when checkpoint is not exist.
context.start_position = 2000-01-01T00:00:01Z

# high availabity option.
# enable master election if set true. only one mongoshake can become master
# and do sync, the others will wait and at most one of them become master once 
# previous master die. The master information stores in the `mongoshake` db in the source 
# database by default.
# This option is useless when there is only one mongoshake running.
master_quorum = false

# ----------------------splitter----------------------
# if tunnel type is direct, all the below variable should be set

# only transfer oplog commands for syncing. represent
# by oplog.op are "i","d","u". also include applyOps
replayer.dml_only = true

# executors in single worker
replayer.executor = 1

# oplog changes to Insert while Update found non-exist (_id or unique-index)
replayer.executor.upsert = false
# oplog changes to Update while Insert found duplicated key (_id or unique-index)
replayer.executor.insert_on_dup_update = false
# db. write duplicated logs to mongoshake_conflict
# sdk. write duplicated logs to sdk.
replayer.conflict_write_to = none

# replayer duration mode. drop oplogs and take
# no any action(only for debugging enviroment) if 
# set to false. otherwise write to ${mongo_url} instance
replayer.durable = true


# ----------------------splitter----------------------
# full synchronization configuration

# the number of collection concurrence
replayer.collection_parallel = 6

# the number of document concurrence in a collection concurrence
replayer.document_parallel = 10

# number of documents of batch insert in a document concurrence
replayer.document_batch_size = 1000

# rename collection to original name in full synchronization
replayer.collection_rename = true<|MERGE_RESOLUTION|>--- conflicted
+++ resolved
@@ -12,17 +12,13 @@
 # collector name
 collector.id = mongoshake
 
-<<<<<<< HEAD
-# save checkpoint interval(ms) if necessary.
-=======
 # sync mode: all/document/oplog
 # all means full synchronization + incremental synchronization
 # document means full synchronization
 # oplog means incremental synchronization
 sync_mode = all
 
-# save checkpoint interval if necessary. 
->>>>>>> d6b4b37e
+# save checkpoint interval(ms) if necessary. 
 # the checkpoint will be checked and stored after starting 3 minutes.
 checkpoint.interval = 5000
 
@@ -99,17 +95,14 @@
 # for direct. this is target mongodb address
 tunnel.address = mongodb://127.0.0.1:20080
 
-<<<<<<< HEAD
-=======
-
->>>>>>> d6b4b37e
 # collector context storage mainly including store checkpoint
 # type include : database, api
 # for api storage, address is http url
 # for database storage, address is collection name while db name is "mongoshake" by default.
 # if source database is replica, context will store in the source mongodb.
 # if source database is sharding, context must be given to point the config server address.
-# context.storage.url is only used in sharding. When source mongodb type is replicaSet, 
+# context.storage.url is only used in sharding which mark the checkpoint store database, we
+# suggest to set configure-server address. When source mongodb type is replicaSet, 
 # checkpoint will write into source mongodb as default.
 context.storage = database
 #context.storage.url = mongodb://127.0.0.1:20070
