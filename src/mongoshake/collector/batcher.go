--- conflicted
+++ resolved
@@ -139,7 +139,6 @@
 			continue
 		}
 
-<<<<<<< HEAD
 		// ensure the oplog order when moveChunk occurs if enabled move chunk at source sharding db
 		if conf.Options.MoveChunkEnable && moveChunkBarrier(batcher.syncer, genericLog.Parsed) {
 			batcher.remainLogs = mergeBatch[i:]
@@ -150,9 +149,7 @@
 		if moveChunkFilter.Filter(genericLog.Parsed) {
 			continue
 		}
-=======
 		allEmpty = false
->>>>>>> a772a221
 
 		// current is ddl and barrier == false
 		if !conf.Options.ReplayerDMLOnly && ddlFilter.Filter(genericLog.Parsed) && !barrier {
