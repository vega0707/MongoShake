--- conflicted
+++ resolved
@@ -2,37 +2,9 @@
 
 import (
 	"mongoshake/collector/configure"
-	"mongoshake/common"
 	"regexp"
 	"strings"
-	"fmt"
 )
-
-<<<<<<< HEAD
-
-=======
-// key: ns, value: true means prefix, false means contain
-var NsShouldBeIgnore = map[string]bool{
-	"admin.":                        true,
-	"local.":                        true,
-	"config.":                       true,
-	utils.AppDatabase + ".":         true,
-	utils.APPConflictDatabase + ".": true,
-	"system.views":                  false,
-}
->>>>>>> 3719c9fe
-
-func InitNs(specialNsList []string) {
-	for _, ns := range specialNsList {
-		if _, ok := NsShouldBeIgnore[ns]; ok {
-			delete(NsShouldBeIgnore, ns)
-		}
-		newNs := fmt.Sprintf("%s.", ns)
-		if _, ok := NsShouldBeIgnore[newNs]; ok {
-			delete(NsShouldBeIgnore, newNs)
-		}
-	}
-}
 
 // DocFilter: AutologousFilter, NamespaceFilter
 type DocFilter interface {
@@ -52,29 +24,11 @@
 
 func (filter *AutologousFilter) FilterNs(namespace string) bool {
 	// for namespace. we filter noop operation and collection name
-	// that are admin, local, config, mongoshake, mongoshake_conflict
-<<<<<<< HEAD
-	var nsShouldBeIgnore = [...]string{
-		"admin.",
-		"local.",
-		"config.",
-
-		// oplogs belong to this app. AppDatabase and
-		// APPConflictDatabase should be initialized already
-		// by const expression. so it is safe
-		utils.AppDatabase() + ".",
-		utils.APPConflictDatabase() + ".",
-	}
-
-	for _, ignorePrefix := range nsShouldBeIgnore {
-		if strings.HasPrefix(namespace, ignorePrefix) {
-=======
-	for key, val := range NsShouldBeIgnore {
+	for key, val := range filter.nsShouldBeIgnore {
 		if val == true && strings.HasPrefix(namespace, key) {
 			return true
 		}
 		if val == false && strings.Contains(namespace, key) {
->>>>>>> 3719c9fe
 			return true
 		}
 	}
