package filter

import (
	"fmt"
	"strings"

	"mongoshake/oplog"

	"github.com/vinllen/mgo/bson"
	LOG "github.com/vinllen/log4go"
)

// OplogFilter: AutologousFilter, NamespaceFilter, GidFilter, NoopFilter, DDLFilter
type OplogFilter interface {
	Filter(log *oplog.PartialLog) bool
}

type OplogFilterChain []OplogFilter

func (chain OplogFilterChain) IterateFilter(log *oplog.PartialLog) bool {
	for _, filter := range chain {
		if filter.Filter(log) {
			return true
		}
	}
	return false
}

type GidFilter struct {
	Gid string
}

func (filter *GidFilter) Filter(log *oplog.PartialLog) bool {
	// filter OplogGlobalId from others
	return len(filter.Gid) != 0 && log.Gid != filter.Gid
}

type AutologousFilter struct {
}

func (filter *AutologousFilter) Filter(log *oplog.PartialLog) bool {
	// for namespace. we filter noop operation and collection name
	// that are admin, local, mongoshake, mongoshake_conflict
	return filter.FilterNs(log.Namespace)
}

type NoopFilter struct {
}

func (filter *NoopFilter) Filter(log *oplog.PartialLog) bool {
	return log.Operation == "n"
}

type DDLFilter struct {
}

func (filter *DDLFilter) Filter(log *oplog.PartialLog) bool {
	return log.Operation == "c" || strings.HasSuffix(log.Namespace, "system.indexes")
}

type MigrateFilter struct {
}

func (filter *MigrateFilter) Filter(log *oplog.PartialLog) bool {
	return log.FromMigrate
}

// because regexp use the default perl engine which is not support inverse match, so
// use two rules to match
type NamespaceFilter struct {
	whiteRule      string
	blackRule      string
	whiteDBRuleMap map[string]bool
}

// convert input namespace filter to regex string
// e.g., namespace-fileter = []string{"db1", "db2.collection2"}
// return: ^(db1|db2.collection2)$|(db1\.|db2\.collection2\.).*$
func convertToRule(input []string) string {
	if len(input) == 0 {
		return ""
	}

	rule1 := strings.Join(input, "|")

	inputWithPrefix := make([]string, len(input))
	for i, s := range input {
		inputWithPrefix[i] = s + "."
	}
	rule2 := strings.Join(inputWithPrefix, "|")

	rule1R := strings.Replace(rule1, ".", "\\.", -1)
	rule2R := strings.Replace(rule2, ".", "\\.", -1)

	return fmt.Sprintf("^(%s)$|^(%s).*$", rule1R, rule2R)
}

func covertToWhiteDBRule(input []string) map[string]bool {
	whiteDBRuleMap := map[string]bool{}
	for _, ns := range input {
		db := strings.SplitN(ns, ".", 2)[0]
		whiteDBRuleMap[db] = true
	}
	return whiteDBRuleMap
}

func NewNamespaceFilter(white, black []string) *NamespaceFilter {
	whiteRule := convertToRule(white)
	blackRule := convertToRule(black)
	whiteDBRuleMap := covertToWhiteDBRule(white)

	return &NamespaceFilter{
		whiteRule:      whiteRule,
		blackRule:      blackRule,
		whiteDBRuleMap: whiteDBRuleMap,
	}
}

func (filter *NamespaceFilter) Filter(log *oplog.PartialLog) bool {
<<<<<<< HEAD
	// if white rule is db.col, then db.$cmd command will not be filtered
=======
	var result bool
	db := strings.SplitN(log.Namespace, ".", 2)[0]
	if log.Operation != "c" {
		// DML
		// {"op" : "i", "ns" : "my.system.indexes", "o" : { "v" : 2, "key" : { "date" : 1 }, "name" : "date_1", "ns" : "my.tbl", "expireAfterSeconds" : 3600 }
		if strings.HasSuffix(log.Namespace, "system.indexes") {
			// DDL: change log.Namespace to ns of object, in order to do filter with real namespace
			ns := log.Namespace
			log.Namespace = oplog.GetKey(log.Object, "ns").(string)
			result = filter.filter(log)
			log.Namespace = ns
		} else {
			result = filter.filter(log)
		}
		return result
	} else {
		// DDL
		operation, found := oplog.ExtraCommandName(log.Object)
		if !found {
			LOG.Warn("extraCommandName meets type[%s] which is not implemented, ignore!", operation)
			return false
		}
		switch operation {
		case "create":
			fallthrough
		case "createIndexes":
			fallthrough
		case "collMod":
			fallthrough
		case "drop":
			fallthrough
		case "deleteIndex":
			fallthrough
		case "deleteIndexes":
			fallthrough
		case "dropIndex":
			fallthrough
		case "dropIndexes":
			fallthrough
		case "convertToCapped":
			fallthrough
		case "emptycapped":
			col, ok := oplog.GetKey(log.Object, operation).(string)
			if !ok {
				LOG.Warn("extraCommandName meets illegal %v oplog %v, ignore!", operation, log.Object)
				return false
			}
			log.Namespace = fmt.Sprintf("%s.%s", db, col)
			return filter.filter(log)
		case "renameCollection":
			// { "renameCollection" : "my.tbl", "to" : "my.my", "stayTemp" : false, "dropTarget" : false }
			ns, ok := oplog.GetKey(log.Object, operation).(string)
			if !ok {
				LOG.Warn("extraCommandName meets illegal %v oplog %v, ignore!", operation, log.Object)
				return false
			}
			log.Namespace = ns
			return filter.filter(log)
		case "applyOps":
			var ops []bson.D
			var filterOps []interface{} // return []interface{}

			// it's very strange, some documents are []interface, some are []bson.D
			switch v := oplog.GetKey(log.Object, "applyOps").(type) {
			case []interface{}:
				for _, ele := range v {
					ops = append(ops, ele.(bson.D))
				}
			case []bson.D:
				ops = v
			default:
			}

			for _, ele := range ops {
				m, _ := oplog.ConvertBsonD2M(ele)
				subLog := oplog.NewPartialLog(m)
				if ok := filter.Filter(subLog); !ok {
					filterOps = append(filterOps, ele)
				}
			}
			oplog.SetFiled(log.Object, "applyOps", filterOps)
			return len(filterOps) > 0
		default:
			// such as: dropDatabase
			return filter.filter(log)
		}
	}
}

func (filter *NamespaceFilter) filter(log *oplog.PartialLog) bool {
	// if whiteRule is db.col, then db.$cmd command will not be filtered
>>>>>>> 05f81560
	if strings.HasSuffix(log.Namespace, ".$cmd") {
		db := strings.SplitN(log.Namespace, ".", 2)[0]
		if _, ok := filter.whiteDBRuleMap[db]; ok {
			return false
		}
	}
	return filter.FilterNs(log.Namespace)
}<|MERGE_RESOLUTION|>--- conflicted
+++ resolved
@@ -117,9 +117,6 @@
 }
 
 func (filter *NamespaceFilter) Filter(log *oplog.PartialLog) bool {
-<<<<<<< HEAD
-	// if white rule is db.col, then db.$cmd command will not be filtered
-=======
 	var result bool
 	db := strings.SplitN(log.Namespace, ".", 2)[0]
 	if log.Operation != "c" {
@@ -211,7 +208,6 @@
 
 func (filter *NamespaceFilter) filter(log *oplog.PartialLog) bool {
 	// if whiteRule is db.col, then db.$cmd command will not be filtered
->>>>>>> 05f81560
 	if strings.HasSuffix(log.Namespace, ".$cmd") {
 		db := strings.SplitN(log.Namespace, ".", 2)[0]
 		if _, ok := filter.whiteDBRuleMap[db]; ok {
