--- conflicted
+++ resolved
@@ -3,11 +3,9 @@
 import (
 	"fmt"
 	"github.com/stretchr/testify/assert"
-<<<<<<< HEAD
 	"github.com/vinllen/mgo/bson"
+	conf "mongoshake/collector/configure"
 	utils "mongoshake/common"
-=======
->>>>>>> 3719c9fe
 	"mongoshake/oplog"
 	"testing"
 )
@@ -28,7 +26,6 @@
 	}
 }
 
-<<<<<<< HEAD
 func TestOrphanFilter(t *testing.T) {
 	// test TestOrphanFilter
 
@@ -88,7 +85,9 @@
 		assert.Equal(t, false, filter.Filter(&doc, "col"), "should be equal")
 		doc.Data, _ = bson.Marshal(bson.D{{"b", bson.ObjectIdHex("5d5ceef31a3088623ce706ad")}, {"c", "c"}})
 		assert.Equal(t, true, filter.Filter(&doc, "col"), "should be equal")
-=======
+	}
+}
+
 func TestGidFilter(t *testing.T) {
 	// test GidFilter
 
@@ -140,7 +139,10 @@
 		fmt.Printf("TestAutologousFilter case %d.\n", nr)
 		nr++
 
-		filter := new(AutologousFilter)
+		conf.Options.FilterPassSpecialDb = []string{}
+		conf.Options.ContextStorageDB = "mongoshake"
+
+		filter := NewAutologousFilter()
 		log := &oplog.PartialLog{
 			Namespace: "a.b",
 		}
@@ -179,9 +181,10 @@
 		fmt.Printf("TestAutologousFilter case %d.\n", nr)
 		nr++
 
-		InitNs([]string{"admin", "system.views"})
-
-		filter := new(AutologousFilter)
+		conf.Options.FilterPassSpecialDb = []string{"admin", "system.views"}
+		conf.Options.ContextStorageDB = "mongoshake"
+
+		filter := NewAutologousFilter()
 		log := &oplog.PartialLog{
 			Namespace: "a.b",
 		}
@@ -214,6 +217,5 @@
 			Namespace: "admin.x",
 		}
 		assert.Equal(t, false, filter.Filter(log), "should be equal")
->>>>>>> 3719c9fe
 	}
 }