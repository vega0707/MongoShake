package docsyncer

import (
	"errors"
	"fmt"
	"sync"
	"sync/atomic"
	"time"

	"mongoshake/collector/configure"
	"mongoshake/collector/filter"
	"mongoshake/collector/transform"
	"mongoshake/common"

	"github.com/gugemichael/nimo4go"
	LOG "github.com/vinllen/log4go"
	"github.com/vinllen/mgo"
	"github.com/vinllen/mgo/bson"
)

const (
	MAX_BUFFER_BYTE_SIZE = 16 * 1024 * 1024
)

func IsShardingToSharding(fromIsSharding bool, toConn *utils.MongoConn) bool {
	toIsSharding := utils.IsSharding(toConn.Session)

	if fromIsSharding && toIsSharding {
		LOG.Info("replication from sharding to sharding")
		return true
	} else if fromIsSharding && !toIsSharding {
		LOG.Info("replication from sharding to replica")
		return false
	} else if !fromIsSharding && toIsSharding {
		LOG.Info("replication from replica to sharding")
		return false
	} else {
		LOG.Info("replication from replica to replica")
		return false
	}
}

func StartDropDestCollection(nsSet map[utils.NS]bool, toConn *utils.MongoConn,
	nsTrans *transform.NamespaceTransform) error {
	for ns := range nsSet {
		toNS := utils.NewNS(nsTrans.Transform(ns.Str()))
		if !conf.Options.ReplayerCollectionDrop {
			colNames, err := toConn.Session.DB(toNS.Database).CollectionNames()
			if err != nil {
				return LOG.Critical("Get collection names of db %v of dest mongodb failed. %v", toNS.Database, err)
			}
			for _, colName := range colNames {
				if colName == ns.Collection {
<<<<<<< HEAD
					return LOG.Critical("ns %v to be synced already exists in dest mongodb", toNS)
=======
					//return errors.New(fmt.Sprintf("ns %v to be synced already exists in dest mongodb", toNS))
					LOG.Warn("ns %v to be synced already exists in dest mongodb", toNS)
					return nil
>>>>>>> 7a69c658
				}
			}
		}
		err := toConn.Session.DB(toNS.Database).C(toNS.Collection).DropCollection()
		if err != nil && err.Error() != "ns not found" {
			return LOG.Critical("Drop collection ns %v of dest mongodb failed. %v", toNS, err)
		}
	}
	return nil
}

func StartNamespaceSpecSyncForSharding(csUrl string, toConn *utils.MongoConn,
	nsTrans *transform.NamespaceTransform) error {
	LOG.Info("document syncer namespace spec for sharding begin")

	var fromConn *utils.MongoConn
	var err error
	if fromConn, err = utils.NewMongoConn(csUrl, utils.ConnectModePrimary, true); err != nil {
		return err
	}
	defer fromConn.Close()

	filterList := filter.NewDocFilterList()
	dbTrans := transform.NewDBTransform(conf.Options.TransformNamespace)

	type dbSpec struct {
		Db          string `bson:"_id"`
		Partitioned bool   `bson:"partitioned"`
	}
	var dbSpecDoc dbSpec
	// enable sharding for db
	dbSpecIter := fromConn.Session.DB("config").C("databases").Find(bson.M{}).Iter()
	for dbSpecIter.Next(&dbSpecDoc) {
		if dbSpecDoc.Partitioned {
			if filterList.IterateFilter(dbSpecDoc.Db + ".$cmd") {
				LOG.Debug("DB is filtered. %v", dbSpecDoc.Db)
				continue
			}
			var todbSpecDoc dbSpec
			todbList := dbTrans.Transform(dbSpecDoc.Db)
			for _, todb := range todbList {
				err = toConn.Session.DB("config").C("databases").
					Find(bson.D{{"_id", todb}}).One(&todbSpecDoc)
				if err == nil && todbSpecDoc.Partitioned {
					continue
				}
				err = toConn.Session.DB("admin").Run(bson.D{{"enablesharding", todb}}, nil)
				if err != nil {
					return LOG.Critical("Enable sharding for db %v of dest mongodb failed. %v", todb, err)
				}
				LOG.Info("Enable sharding for db %v of dest mongodb successful", todb)
			}
		}
	}
	if err := dbSpecIter.Close(); err != nil {
		return LOG.Critical("Close iterator of config.database failed. %v", err)
	}

	type colSpec struct {
		Ns      string    `bson:"_id"`
		Key     *bson.Raw `bson:"key"`
		Unique  bool      `bson:"unique"`
		Dropped bool      `bson:"dropped"`
	}
	var colSpecDoc colSpec
	// enable sharding for db
	colSpecIter := fromConn.Session.DB("config").C("collections").Find(bson.M{}).Iter()
	for colSpecIter.Next(&colSpecDoc) {
		if !colSpecDoc.Dropped {
			if filterList.IterateFilter(colSpecDoc.Ns) {
				LOG.Debug("Namespace is filtered. %v", colSpecDoc.Ns)
				continue
			}
			toNs := nsTrans.Transform(colSpecDoc.Ns)
			err = toConn.Session.DB("admin").Run(bson.D{{"shardCollection", toNs},
				{"key", colSpecDoc.Key}, {"unique", colSpecDoc.Unique}}, nil)
			if err != nil {
				return LOG.Critical("Shard collection for ns %v of dest mongodb failed. %v", toNs, err)
			}
			LOG.Info("Shard collection for ns %v of dest mongodb successful", toNs)
		}
	}
	if err = colSpecIter.Close(); err != nil {
		return LOG.Critical("Close iterator of config.collections failed. %v", err)
	}

	LOG.Info("document syncer namespace spec for sharding successful")
	return nil
}

func StartIndexSync(indexMap map[utils.NS][]mgo.Index, toUrl string,
	nsTrans *transform.NamespaceTransform) (syncError error) {
	type IndexNS struct {
		ns        utils.NS
		indexList []mgo.Index
	}

	LOG.Info("document syncer sync index begin")
	if len(indexMap) == 0 {
		LOG.Info("document syncer sync index finish, but no data")
		return nil
	}

	var wg sync.WaitGroup
	wg.Add(len(indexMap))

	collExecutorParallel := conf.Options.ReplayerCollectionParallel
	namespaces := make(chan *IndexNS, collExecutorParallel)
	nimo.GoRoutine(func() {
		for ns, indexList := range indexMap {
			namespaces <- &IndexNS{ns: ns, indexList: indexList}
		}
	})

	var conn *utils.MongoConn
	var err error
	if conn, err = utils.NewMongoConn(toUrl, utils.ConnectModePrimary, false); err != nil {
		return err
	}
	defer conn.Close()

	for i := 0; i < collExecutorParallel; i++ {
		nimo.GoRoutine(func() {
			session := conn.Session.Clone()
			defer session.Close()

			for {
				indexNs, ok := <-namespaces
				if !ok {
					break
				}
				ns := indexNs.ns
				toNS := utils.NewNS(nsTrans.Transform(ns.Str()))

				for _, index := range indexNs.indexList {
					index.Background = false
					if err = session.DB(toNS.Database).C(toNS.Collection).EnsureIndex(index); err != nil {
						LOG.Warn("Create indexes for ns %v of dest mongodb failed. %v", ns, err)
					}
				}
				LOG.Info("Create indexes for ns %v of dest mongodb finish", toNS)

				wg.Done()
			}
		})
	}

	wg.Wait()
	close(namespaces)
	LOG.Info("document syncer sync index finish")
	return syncError
}

type DBSyncer struct {
	replset string
	// source mongodb url
	FromMongoUrl string
	// destination mongodb url
	ToMongoUrl string
	// index of namespace
	indexMap map[utils.NS][]mgo.Index
	// start time of sync
	startTime time.Time
	// namespace transform
	nsTrans *transform.NamespaceTransform
	// filter orphan duplicate record
	orphanFilter *filter.OrphanFilter

	mutex sync.Mutex

	replMetric *utils.ReplicationMetric
}

func NewDBSyncer(
	replset string,
	fromMongoUrl string,
	toMongoUrl string,
	nsTrans *transform.NamespaceTransform,
	orphanFilter *filter.OrphanFilter) *DBSyncer {

	syncer := &DBSyncer{
		replset:      replset,
		FromMongoUrl: fromMongoUrl,
		ToMongoUrl:   toMongoUrl,
		indexMap:     make(map[utils.NS][]mgo.Index),
		nsTrans:      nsTrans,
		orphanFilter: orphanFilter,
	}

	return syncer
}

func (syncer *DBSyncer) Start() (syncError error) {
	syncer.startTime = time.Now()
	var wg sync.WaitGroup

	nsList, err := getDbNamespace(syncer.FromMongoUrl)
	if err != nil {
		return err
	}

	if len(nsList) == 0 {
		LOG.Info("document syncer %v finish, but no data", syncer.replset)
	}

	collExecutorParallel := conf.Options.ReplayerCollectionParallel
	namespaces := make(chan utils.NS, collExecutorParallel)

	wg.Add(len(nsList))

	nimo.GoRoutine(func() {
		for _, ns := range nsList {
			namespaces <- ns
		}
	})

	var nsDoneCount int32 = 0
	for i := 0; i < collExecutorParallel; i++ {
		collExecutorId := GenerateCollExecutorId()
		nimo.GoRoutine(func() {
			for {
				ns, ok := <-namespaces
				if !ok {
					break
				}

				toNS := utils.NewNS(syncer.nsTrans.Transform(ns.Str()))

				LOG.Info("document syncer %v collExecutor-%d sync ns %v to %v begin",
					syncer.replset, collExecutorId, ns, toNS)
				err := syncer.collectionSync(collExecutorId, ns, toNS)
				atomic.AddInt32(&nsDoneCount, 1)

				if err != nil {
					syncError = LOG.Critical("document syncer %v collExecutor-%d sync ns %v to %v failed. %v",
						syncer.replset, collExecutorId, ns, toNS, err)
				} else {
					process := int(atomic.LoadInt32(&nsDoneCount)) * 100 / len(nsList)
					LOG.Info("document syncer %v collExecutor-%d sync ns %v to %v successful. db syncer %v progress %v%%",
						syncer.replset, collExecutorId, ns, toNS, syncer.replset, process)
				}
				wg.Done()
			}
			LOG.Info("document syncer %v collExecutor-%d finish", syncer.replset, collExecutorId)
		})
	}

	wg.Wait()
	close(namespaces)
	return syncError
}

func (syncer *DBSyncer) collectionSync(collExecutorId int, ns utils.NS,
	toNS utils.NS) error {
	reader := NewDocumentReader(syncer.FromMongoUrl, ns)

	colExecutor := NewCollectionExecutor(collExecutorId, syncer.ToMongoUrl, toNS)
	if err := colExecutor.Start(); err != nil {
		return err
	}

	bufferSize := conf.Options.ReplayerDocumentBatchSize
	buffer := make([]*bson.Raw, 0, bufferSize)
	bufferByteSize := 0

	for {
		var doc *bson.Raw
		var err error
		if doc, err = reader.NextDoc(); err != nil {
			return errors.New(fmt.Sprintf("Get next document from ns %v of src mongodb failed. %v", ns, err))
		} else if doc == nil {
			colExecutor.Sync(buffer)
			if err := colExecutor.Wait(); err != nil {
				return err
			}
			break
		}
		if bufferByteSize+len(doc.Data) > MAX_BUFFER_BYTE_SIZE || len(buffer) >= bufferSize {
			colExecutor.Sync(buffer)
			buffer = make([]*bson.Raw, 0, bufferSize)
			bufferByteSize = 0
		}

		// filter orphan document of chunk
		if conf.Options.FilterOrphanDocument && syncer.orphanFilter.Filter(doc, ns.Str()) {
			continue
		}

		// transform dbref
		if len(conf.Options.TransformNamespace) > 0 && conf.Options.DBRef {
			doc = transform.TransformDBRef(doc, ns.Database, syncer.nsTrans)
		}

		buffer = append(buffer, doc)
		bufferByteSize += len(doc.Data)
	}

	if indexes, err := reader.GetIndexes(); err != nil {
		return errors.New(fmt.Sprintf("Get indexes from ns %v of src mongodb failed. %v", ns, err))
	} else {
		syncer.mutex.Lock()
		defer syncer.mutex.Unlock()
		syncer.indexMap[ns] = indexes
	}

	reader.Close()
	return nil
}

func (syncer *DBSyncer) GetIndexMap() map[utils.NS][]mgo.Index {
	return syncer.indexMap
}<|MERGE_RESOLUTION|>--- conflicted
+++ resolved
@@ -41,36 +41,34 @@
 }
 
 func StartDropDestCollection(nsSet map[utils.NS]bool, toConn *utils.MongoConn,
-	nsTrans *transform.NamespaceTransform) error {
+	nsTrans *transform.NamespaceTransform) (map[string]bool, error) {
+	nsExistedSet := make(map[string]bool)
 	for ns := range nsSet {
 		toNS := utils.NewNS(nsTrans.Transform(ns.Str()))
 		if !conf.Options.ReplayerCollectionDrop {
 			colNames, err := toConn.Session.DB(toNS.Database).CollectionNames()
 			if err != nil {
-				return LOG.Critical("Get collection names of db %v of dest mongodb failed. %v", toNS.Database, err)
+				return nil, LOG.Critical("Get collection names of db %v of dest mongodb failed. %v", toNS.Database, err)
 			}
 			for _, colName := range colNames {
 				if colName == ns.Collection {
-<<<<<<< HEAD
-					return LOG.Critical("ns %v to be synced already exists in dest mongodb", toNS)
-=======
-					//return errors.New(fmt.Sprintf("ns %v to be synced already exists in dest mongodb", toNS))
-					LOG.Warn("ns %v to be synced already exists in dest mongodb", toNS)
-					return nil
->>>>>>> 7a69c658
-				}
-			}
-		}
-		err := toConn.Session.DB(toNS.Database).C(toNS.Collection).DropCollection()
-		if err != nil && err.Error() != "ns not found" {
-			return LOG.Critical("Drop collection ns %v of dest mongodb failed. %v", toNS, err)
-		}
-	}
-	return nil
+					LOG.Warn("ns %v to be synced already exists in dest mongodb, collection and index info will not be synced", toNS)
+					nsExistedSet[ns.Str()] = true
+					break
+				}
+			}
+		} else {
+			err := toConn.Session.DB(toNS.Database).C(toNS.Collection).DropCollection()
+			if err != nil && err.Error() != "ns not found" {
+				return nil, LOG.Critical("Drop collection ns %v of dest mongodb failed. %v", toNS, err)
+			}
+		}
+	}
+	return nsExistedSet, nil
 }
 
 func StartNamespaceSpecSyncForSharding(csUrl string, toConn *utils.MongoConn,
-	nsTrans *transform.NamespaceTransform) error {
+	nsExistedSet map[string]bool, nsTrans *transform.NamespaceTransform) error {
 	LOG.Info("document syncer namespace spec for sharding begin")
 
 	var fromConn *utils.MongoConn
@@ -126,9 +124,13 @@
 	// enable sharding for db
 	colSpecIter := fromConn.Session.DB("config").C("collections").Find(bson.M{}).Iter()
 	for colSpecIter.Next(&colSpecDoc) {
+		if _, ok := nsExistedSet[colSpecDoc.Ns]; ok {
+			LOG.Debug("Namespace spec sync is skipped. %v", colSpecDoc.Ns)
+			continue
+		}
 		if !colSpecDoc.Dropped {
 			if filterList.IterateFilter(colSpecDoc.Ns) {
-				LOG.Debug("Namespace is filtered. %v", colSpecDoc.Ns)
+				LOG.Debug("Namespace spec sync is filtered. %v", colSpecDoc.Ns)
 				continue
 			}
 			toNs := nsTrans.Transform(colSpecDoc.Ns)
@@ -149,7 +151,7 @@
 }
 
 func StartIndexSync(indexMap map[utils.NS][]mgo.Index, toUrl string,
-	nsTrans *transform.NamespaceTransform) (syncError error) {
+	nsExistedSet map[string]bool, nsTrans *transform.NamespaceTransform) (syncError error) {
 	type IndexNS struct {
 		ns        utils.NS
 		indexList []mgo.Index
@@ -168,6 +170,10 @@
 	namespaces := make(chan *IndexNS, collExecutorParallel)
 	nimo.GoRoutine(func() {
 		for ns, indexList := range indexMap {
+			if _, ok := nsExistedSet[ns.Str()]; ok {
+				LOG.Debug("Index sync is skipped. %v", ns.Str())
+				continue
+			}
 			namespaces <- &IndexNS{ns: ns, indexList: indexList}
 		}
 	})
