package utils

import (
	"fmt"
	"math"
	"strconv"
	"strings"

	"github.com/vinllen/mgo"
	"github.com/vinllen/mgo/bson"
)

const (
	DBRefRef = "$ref"
	DBRefId  = "$id"
	DBRefDb  = "$db"

	LocalDB  = "local"
	ConfigDB = "config"

	QueryTs     = "ts"
	SettingsCol = "settings"
	ShardCol    = "shards"
	ChunkCol    = "chunks"
	CollectionCol = "collections"

	HashedShard = "hashed"
	RangedShard = "ranged"
)

type MongoSource struct {
<<<<<<< HEAD
	URL     string
	Replset string
	Gid     string
=======
	URL         string
	ReplicaName string
	Gids        []string
>>>>>>> 3719c9fe
}

// get db version, return string with format like "3.0.1"
func GetDBVersion(session *mgo.Session) (string, error) {
	var result bson.M
	err := session.Run(bson.D{{"buildInfo", 1}}, &result)
	if err != nil {
		return "", err
	}

	if version, ok := result["version"]; ok {
		if s, ok := version.(string); ok {
			return s, nil
		}
		return "", fmt.Errorf("version type assertion error[%v]", version)
	}
	return "", fmt.Errorf("version not found")
}

// get current db version and compare to threshold. Return whether the result
// is bigger or equal to the input threshold.
func GetAndCompareVersion(session *mgo.Session, threshold string) (bool, error) {
	compare, err := GetDBVersion(session)
	if err != nil {
		return false, err
	}

	compareArr := strings.Split(compare, ".")
	thresholdArr := strings.Split(threshold, ".")
	if len(compareArr) < 2 || len(thresholdArr) < 2 {
		return false, err
	}

	for i := 0; i < 2; i++ {
		compareEle, errC := strconv.Atoi(compareArr[i])
		thresholdEle, errT := strconv.Atoi(thresholdArr[i])
		if errC != nil || errT != nil {
			return false, fmt.Errorf("errC:[%v], errT:[%v]", errC, errT)
		}

		if compareEle > thresholdEle {
			return true, nil
		} else if compareEle < thresholdEle {
			return false, fmt.Errorf("compareEle[%v] < thresholdEle[%v]", compareEle, thresholdEle)
		}
	}
	return true, nil
}

// get balancer status from config server
func GetBalancerStatusByUrl(url string) (bool, error) {
	var conn *MongoConn
	var err error
	if conn, err = NewMongoConn(url, ConnectModePrimary, true); conn == nil || err != nil {
		return true, err
	}
	defer conn.Close()

	var retMap map[string]interface{}
	err = conn.Session.DB(ConfigDB).C(SettingsCol).Find(bson.M{"_id": "balancer"}).Limit(1).One(&retMap)
	if err != nil {
		return true, err
	}
	return !retMap["stopped"].(bool), nil
}

type ChunkRange struct {
	Min interface{}
	Max interface{}
}

type ShardCollection struct {
	Chunks []*ChunkRange
	Key string
	ShardType string
}

// {replset: {namespace: []ChunkRange} }
type ShardingChunkMap map[string]map[string]*ShardCollection

type DBChunkMap map[string]*ShardCollection

func GetChunkMapByUrl(url string) (ShardingChunkMap, error) {
	var conn *MongoConn
	var err error
	if conn, err = NewMongoConn(url, ConnectModePrimary, true); conn == nil || err != nil {
		return nil, err
	}
	defer conn.Close()

	chunkMap := make(ShardingChunkMap)
	type ShardDoc struct {
		Tag  string `bson:"_id"`
		Host string `bson:"host"`
	}
	shardMap := make(map[string]string)
	var shardDoc ShardDoc
	shardIter := conn.Session.DB(ConfigDB).C(ShardCol).Find(bson.M{}).Iter()
	for shardIter.Next(&shardDoc) {
		replset := strings.Split(shardDoc.Host, "/")[0]
		shardMap[shardDoc.Tag] = replset
		chunkMap[replset] = make(DBChunkMap)
	}

	type ChunkDoc struct {
		Ns    string    `bson:"ns"`
		Min   *bson.Raw `bson:"min"`
		Max   *bson.Raw `bson:"max"`
		Shard string    `bson:"shard"`
	}
	var chunkDoc ChunkDoc
	chunkIter := conn.Session.DB(ConfigDB).C(ChunkCol).Find(bson.M{}).Sort("min").Iter()
	for chunkIter.Next(&chunkDoc) {
		replset := shardMap[chunkDoc.Shard]
		if _, ok := chunkMap[replset][chunkDoc.Ns]; !ok {
			key, shardType, err := GetColShardType(conn.Session, chunkDoc.Ns)
			if err != nil {
				return nil ,err
			}
			chunkMap[replset][chunkDoc.Ns] = &ShardCollection{Key: key, ShardType: shardType}
		}
		var minD, maxD bson.D
		err1 := bson.Unmarshal(chunkDoc.Min.Data, &minD)
		err2 := bson.Unmarshal(chunkDoc.Max.Data, &maxD)
		if err1 != nil || err2 != nil || len(minD) != 1 || len(maxD) != 1 || minD[0].Name != maxD[0].Name {
			return nil, fmt.Errorf("GetChunkMapByUrl get illegal chunk doc min[%v] max[%v]",
				chunkDoc.Min, chunkDoc.Max)
		}
		chunkRange := &ChunkRange{Min: minD[0].Value, Max: maxD[0].Value}
		shardCol := chunkMap[replset][chunkDoc.Ns]
		shardCol.Chunks = append(shardCol.Chunks, chunkRange)
	}
	return chunkMap, nil
}

func GetColShardType(session *mgo.Session, namespace string) (string, string, error) {
	colDoc := make(map[string]interface{})
	if err := session.DB(ConfigDB).C(CollectionCol).Find(bson.M{"_id": namespace}).One(&colDoc); err != nil {
		return "", "", err
	}
	for key, shardType := range colDoc["key"].(map[string]interface {}) {
		switch shardType.(type) {
		case string:
			return key, HashedShard, nil
		case float64:
			return key, RangedShard, nil
		}
		break
	}
	return "", "", fmt.Errorf("GetColShardType meet unknown ShakeKey type %v", colDoc["key"])
}

func IsNotFound(err error) bool {
	return err.Error() == mgo.ErrNotFound.Error()
}

func ApplyOpsFilter(key string) bool {
	// convert to map if has more later
	k := strings.TrimSpace(key)
	if k == "$db" {
		// 40621, $db is not allowed in OP_QUERY requests
		return true
	} else if k == "ui" {
		return true
	}

	return false
}

// get newest oplog
func GetNewestTimestampBySession(session *mgo.Session) (bson.MongoTimestamp, error) {
	var retMap map[string]interface{}
	err := session.DB(LocalDB).C(OplogNS).Find(bson.M{}).Sort("-$natural").Limit(1).One(&retMap)
	if err != nil {
		return 0, err
	}
	return retMap[QueryTs].(bson.MongoTimestamp), nil
}

// get oldest oplog
func GetOldestTimestampBySession(session *mgo.Session) (bson.MongoTimestamp, error) {
	var retMap map[string]interface{}
	err := session.DB(LocalDB).C(OplogNS).Find(bson.M{}).Limit(1).One(&retMap)
	if err != nil {
		return 0, err
	}
	return retMap[QueryTs].(bson.MongoTimestamp), nil
}

func GetNewestTimestampByUrl(url string) (bson.MongoTimestamp, error) {
	var conn *MongoConn
	var err error
	if conn, err = NewMongoConn(url, ConnectModeSecondaryPreferred, true); conn == nil || err != nil {
		return 0, err
	}
	defer conn.Close()

	return GetNewestTimestampBySession(conn.Session)
}

func GetOldestTimestampByUrl(url string) (bson.MongoTimestamp, error) {
	var conn *MongoConn
	var err error
	if conn, err = NewMongoConn(url, ConnectModeSecondaryPreferred, true); conn == nil || err != nil {
		return 0, err
	}
	defer conn.Close()

	return GetOldestTimestampBySession(conn.Session)
}

type TimestampNode struct {
	Oldest bson.MongoTimestamp
	Newest bson.MongoTimestamp
}

/*
 * get all newest timestamp
 * return:
 *     map: whole timestamp map, key: replset name, value: struct that includes the newest and oldest timestamp
 *     bson.MongoTimestamp: the biggest of the newest timestamp
 *     bson.MongoTimestamp: the smallest of the newest timestamp
 *     error: error
 */
func GetAllTimestamp(sources []*MongoSource) (map[string]TimestampNode, bson.MongoTimestamp,
<<<<<<< HEAD
	bson.MongoTimestamp, error) {
	smallest := bson.MongoTimestamp(math.MaxInt64)
	biggest := bson.MongoTimestamp(0)
=======
	bson.MongoTimestamp, bson.MongoTimestamp, bson.MongoTimestamp, error) {
	smallestNew := bson.MongoTimestamp(math.MaxInt64)
	biggestNew := bson.MongoTimestamp(0)
	smallestOld := bson.MongoTimestamp(math.MaxInt64)
	biggestOld := bson.MongoTimestamp(0)
>>>>>>> 3719c9fe
	tsMap := make(map[string]TimestampNode)
	for _, src := range sources {
		newest, err := GetNewestTimestampByUrl(src.URL)
		if err != nil {
			return nil, 0, 0, 0, 0, err
		}

		oldest, err := GetOldestTimestampByUrl(src.URL)
		if err != nil {
			return nil, 0, 0, 0, 0, err
		}
		tsMap[src.Replset] = TimestampNode{
			Oldest: oldest,
			Newest: newest,
		}

		if newest > biggestNew {
			biggestNew = newest
		}
		if newest < smallestNew {
			smallestNew = newest
		}
		if oldest > biggestOld {
			biggestOld = oldest
		}
		if oldest < smallestOld {
			smallestOld = oldest
		}
	}
	return tsMap, biggestNew, smallestNew, biggestOld, smallestOld, nil
}

// adjust dbRef order: $ref, $id, $db, others
func AdjustDBRef(input bson.M, dbRef bool) bson.M {
	if dbRef {
		doDfsDBRef(input)
	}
	return input
}

// change bson.M to bson.D when "$ref" find
func doDfsDBRef(input interface{}) {
	// only handle bson.M
	if _, ok := input.(bson.M); !ok {
		return
	}

	inputMap := input.(bson.M)

	for k, v := range inputMap {
		switch vr := v.(type) {
		case bson.M:
			doDfsDBRef(vr)
			if HasDBRef(vr) {
				inputMap[k] = SortDBRef(vr)
			}
		case bson.D:
			for id, ele := range vr {
				doDfsDBRef(ele)
				if HasDBRef(ele.Value.(bson.M)) {
					vr[id].Value = SortDBRef(ele.Value.(bson.M))
				}
			}
		}
	}
}

func HasDBRef(object bson.M) bool {
	_, hasRef := object[DBRefRef]
	_, hasId := object[DBRefId]
	if hasRef && hasId {
		return true
	}
	return false
}

func SortDBRef(input bson.M) bson.D {
	var output bson.D
	output = append(output, bson.DocElem{Name: DBRefRef, Value: input[DBRefRef]})

	if _, ok := input[DBRefId]; ok {
		output = append(output, bson.DocElem{Name: DBRefId, Value: input[DBRefId]})
	}
	if _, ok := input[DBRefDb]; ok {
		output = append(output, bson.DocElem{Name: DBRefDb, Value: input[DBRefDb]})
	}

	// add the others
	for key, val := range input {
		if key == DBRefRef || key == DBRefId || key == DBRefDb {
			continue
		}

		output = append(output, bson.DocElem{Name: key, Value: val})
	}
	return output
}<|MERGE_RESOLUTION|>--- conflicted
+++ resolved
@@ -29,15 +29,9 @@
 )
 
 type MongoSource struct {
-<<<<<<< HEAD
 	URL     string
 	Replset string
-	Gid     string
-=======
-	URL         string
-	ReplicaName string
 	Gids        []string
->>>>>>> 3719c9fe
 }
 
 // get db version, return string with format like "3.0.1"
@@ -263,17 +257,11 @@
  *     error: error
  */
 func GetAllTimestamp(sources []*MongoSource) (map[string]TimestampNode, bson.MongoTimestamp,
-<<<<<<< HEAD
-	bson.MongoTimestamp, error) {
-	smallest := bson.MongoTimestamp(math.MaxInt64)
-	biggest := bson.MongoTimestamp(0)
-=======
 	bson.MongoTimestamp, bson.MongoTimestamp, bson.MongoTimestamp, error) {
 	smallestNew := bson.MongoTimestamp(math.MaxInt64)
 	biggestNew := bson.MongoTimestamp(0)
 	smallestOld := bson.MongoTimestamp(math.MaxInt64)
 	biggestOld := bson.MongoTimestamp(0)
->>>>>>> 3719c9fe
 	tsMap := make(map[string]TimestampNode)
 	for _, src := range sources {
 		newest, err := GetNewestTimestampByUrl(src.URL)
